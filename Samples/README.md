# Samples 
## Building Samples
These samples require [.NET Core tooling](https://www.microsoft.com/net/download).

```
cd <SampleName>
dotnet build
```

## CreateHubSample
Samples CLI for creating Azure Notification Hubs using Management SDK (Microsoft.Azure.Management.NotificationHubs).

To run the sample update the `config.json` file and execute the sample as such:

```
cd CreateHubSample
dotnet run [--gcmCreds "<GCM credentials>" --apnsCreds "<APNS Credentials>"]
```

## SendPushSample
Samples CLI for sending push notifications and reading notification feedback.

To run the sample update the `config.json` file and execute the sample as such:

```
cd SendPushSample
dotnet run --primaryConnectionString "primaryConnectionString" --sendType "[broadcast|sendByTag|sendByDevice]" [--gcmDeviceId "id"] [--appleDeviceId "id"] [--tag "tag"]
```

## ParseFeedbackSample
Samples CLI for sending push notifications and parsing per message telemetry.

To run the sample update the `config.json` file and execute the sample as such:

```
cd ParseFeedbackSample
dotnet run --primaryConnectionString "primaryConnectionString"
```

## RegistrationSample
Samples CLI for adding and deleting registrations and installations. 

To run the sample update the `config.json` file and execute the sample as such:

```
cd RegistrationSample
dotnet run --primaryConnectionString "primaryConnectionString"
```

## UWPSample
<<<<<<< HEAD
Sample UWP application for sending push notifications 

Create UwpSample\~Secrets.cs file with the following body:

```
namespace UwpSample
{
    public class Secrets
    {
        public const string HubName = "<hub name>";
        public const string HubConnectionString = "<connection string>";
    }
}
```

To run the sample open the solution, select UwpSample as a startup project, and hit F5.
=======
Sa,ple UWP application for sending push notifications 

Create Secrets.cs file with the following properties
public const string HubName = "<hub name>";
public const string HubConnectionString = "<connection string>"

```
cd UWPSample
Hit F5
```
>>>>>>> eaa3cf2f
<|MERGE_RESOLUTION|>--- conflicted
+++ resolved
@@ -48,7 +48,6 @@
 ```
 
 ## UWPSample
-<<<<<<< HEAD
 Sample UWP application for sending push notifications 
 
 Create UwpSample\~Secrets.cs file with the following body:
@@ -65,15 +64,3 @@
 ```
 
 To run the sample open the solution, select UwpSample as a startup project, and hit F5.
-=======
-Sa,ple UWP application for sending push notifications 
-
-Create Secrets.cs file with the following properties
-public const string HubName = "<hub name>";
-public const string HubConnectionString = "<connection string>"
-
-```
-cd UWPSample
-Hit F5
-```
->>>>>>> eaa3cf2f
